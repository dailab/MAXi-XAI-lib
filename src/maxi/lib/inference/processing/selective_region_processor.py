"""Selective Region Processor"""
import numpy as np
import torch

from ....data.data_types import EntityRect


class SelectiveRegionProcessor:
    def __init__(self, orig_image: np.ndarray, entity_region: EntityRect) -> None:
        """Selective Region Processor

        Description:
            Holds a copy of the original image in order to perform inference on \
            model conforming format. The preprocessing procedure includes replacing \
            the region to be altered with the parsed one. The prediction result for the selected \
            region is afterwards extracted in the postprocessing method.
            Thus, this class must hold the coordinates of the region containing the object \
            for explanation.

        Args:
            orig_image (np.ndarray): The original full-sized image.
            entity_region (EntityRect): Coordinates of the image region to be perturbed.
        """
        self.orig_img = orig_image
        self._target = entity_region
        self.check_sizes()

    def check_sizes(self):
        assert (
            self.orig_img.shape[0] >= self.target["w"] and self.orig_img.shape[1] >= self.target["h"]
        ), f"Target region has a dimension which is larger than of the original image; {self.orig_img.shape[0:2]} < {(self.target['w'], self.target['h'])}"

    @property
    def target(self) -> None:
        return self._target

    @target.setter
    def target(self, new_target_region: EntityRect) -> None:
        self._target = new_target_region

    def preprocess(self, new_region: np.ndarray) -> np.ndarray:
        """Replaces the target region in the original image with the parsed one before inference.

        Description:
            Makes a copy of the original image, replaces the target region with \
            the parsed one in 'new_region' and returns the resulting image.

        Args:
            new_region (np.ndarray): The new region to be infered. Shape in [bs, self.w, self.h, c].

        Returns:
            np.ndarray: Batch of full-sized images with 'new_region' at [self.x, self.y] (upper-left).
        """
        if new_region.ndim < 4:
            return self.nonbatched_replacement(new_region)
        else:
            return self.batched_replacement(new_region)

    def batched_replacement(self, new_region: np.ndarray) -> np.ndarray:
        assert (
            new_region.shape[1] == self.target["w"] and new_region.shape[2] == self.target["h"]
        ), f"Parsed region is of different size compared to the target region; {new_region.shape[1:3]} != {(self.target['w'], self.target['h'])}"

        tmp_image = np.stack([self.orig_img.copy() for _ in range(new_region.shape[0])], axis=0)
        tmp_image[
            :,
            self.target["x"] : self.target["x"] + self.target["w"],
            self.target["y"] : self.target["y"] + self.target["h"],
        ] = new_region
        return tmp_image

    def nonbatched_replacement(self, new_region: np.ndarray) -> np.ndarray:
        assert (
            new_region.shape[0] == self.target["w"] and new_region.shape[1] == self.target["h"]
        ), f"Parsed region is of different size compared to the target region; {new_region.shape[0:2]} != {(self.target['w'], self.target['h'])}"

        tmp_image = self.orig_img.copy()
        tmp_image[
            self.target["x"] : self.target["x"] + self.target["w"],
            self.target["y"] : self.target["y"] + self.target["h"],
        ] = new_region
        return tmp_image

    def postprocess(self, segmentation_mask: np.ndarray) -> np.ndarray:
        """Extracts the region of the segmentation mask corresponding to the target region.

        Args:^
            segmentation_mask (np.ndarray): The prediction mask, has to be of the same shape as ``self.orig_img``.

        Returns:
            np.ndarray: Segmentation mask of the target region. Shape in [self.w, self.h].
        """
        assert (
            segmentation_mask.shape[1:] == self.orig_img.shape[:2]
        ), f"Segmentation mask must be of the same shape as the original image; is {segmentation_mask.shape[1:]} != {self.orig_img.shape[:2]}"
        return segmentation_mask[
            :,
            self.target["x"] : self.target["x"] + self.target["w"],
            self.target["y"] : self.target["y"] + self.target["h"],
        ]


class Torch_SelectiveRegionProcessor(SelectiveRegionProcessor):
    def __init__(self, orig_image: np.ndarray, entity_region: EntityRect) -> None:
        """Selective Region Processor

        Description:
            Holds a copy of the original image in order to perform inference on \
            model conforming format. The preprocessing procedure includes replacing \
            the region to be altered with the parsed one. The prediction result for the selected \
            region is afterwards extracted in the postprocessing method.
            Thus, this class must hold the coordinates of the region containing the object \
            for explanation.

        Args:
            orig_image (np.ndarray): The original full-sized image.
            entity_region (EntityRect): Coordinates of the image region to be perturbed.
        """
        import torch

        self.orig_img = orig_image
        self.torch_orig_img = torch.tensor(orig_image, dtype=torch.float32, requires_grad=True)
        self._target = entity_region
        self.check_sizes()

    def preprocess(self, new_region: torch.Tensor) -> torch.Tensor:
        """Replaces the target region in the original image with the parsed one before inference.

        Description:
            Makes a copy of the original image, replaces the target region with \
            the parsed one in 'new_region' and returns the resulting image.

        Args:
            new_region (np.ndarray): The new region to be infered. Shape in [self.w, self.h, c].

        Returns:
            np.ndarray: Full-sized image with 'new_region' at [self.x, self.y] (upper-left).
        """
        assert (
            new_region.shape[0] == self.target["w"] and new_region.shape[1] == self.target["h"]
<<<<<<< HEAD
        ), "Parsed region is of different size compared to the target region"
        tmp_image = torch.cat(
            (
                self.torch_orig_img[: self.target["x"], self.target["y"] : self.target["y"] + self.target["h"], :],
                new_region,
                self.torch_orig_img[
                    self.target["x"] + self.target["w"] :, self.target["y"] : self.target["y"] + self.target["h"], :
                ],
            ),
            dim=0,
=======
        ), f"Parsed region is of different size compared to the target region; {new_region.shape[0:2]} != {(self.target['w'], self.target['h'])}"

        tmp_image = (
            torch.autograd.Variable(self.torch_orig_img.clone(), requires_grad=True)
            if type(new_region) is torch.Tensor
            else self.orig_img.copy()
>>>>>>> 8672c6ef
        )
        tmp_image = torch.cat(
            (
                self.torch_orig_img[:, : self.target["y"], :],
                tmp_image,
                self.torch_orig_img[:, self.target["y"] + self.target["h"] :, :],
            ),
            dim=1,
        )
        return tmp_image.view((self.orig_img.shape[2], self.orig_img.shape[0], self.orig_img.shape[1]))<|MERGE_RESOLUTION|>--- conflicted
+++ resolved
@@ -138,8 +138,7 @@
         """
         assert (
             new_region.shape[0] == self.target["w"] and new_region.shape[1] == self.target["h"]
-<<<<<<< HEAD
-        ), "Parsed region is of different size compared to the target region"
+        ), f"Parsed region is of different size compared to the target region; {new_region.shape[0:2]} != {(self.target['w'], self.target['h'])}"
         tmp_image = torch.cat(
             (
                 self.torch_orig_img[: self.target["x"], self.target["y"] : self.target["y"] + self.target["h"], :],
@@ -149,14 +148,6 @@
                 ],
             ),
             dim=0,
-=======
-        ), f"Parsed region is of different size compared to the target region; {new_region.shape[0:2]} != {(self.target['w'], self.target['h'])}"
-
-        tmp_image = (
-            torch.autograd.Variable(self.torch_orig_img.clone(), requires_grad=True)
-            if type(new_region) is torch.Tensor
-            else self.orig_img.copy()
->>>>>>> 8672c6ef
         )
         tmp_image = torch.cat(
             (
